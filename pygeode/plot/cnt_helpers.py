--- conflicted
+++ resolved
@@ -248,11 +248,7 @@
   return kwa
 # }}}
 
-<<<<<<< HEAD
-def clfdict(cdelt, min=None, mid=0., nf=6, nl=2, ndiv=3, nozero=False, style='div', clr=True, **kwargs):
-=======
 def clfdict(cdelt, min=None, mid=0., nf=6, nl=2, ndiv=3, nozero=False, style=None, clr=True, **kwargs):
->>>>>>> 065e7b43
 # {{{
   ''' 
   Returns kwargs to :meth:`showvar` for a filled contour plot.
