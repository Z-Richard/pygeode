# Helper functions for accessing libraries

def get_library_paths():
  ''' Returns list of paths in which pygeode looks for libraries. '''
  import os, sys
  from os import path
  import pygeode

  # Search in PyGeode directory
  paths = [p for p in pygeode.__path__]
  # Search relative to python install prefix
<<<<<<< HEAD
  paths.append(path.join(path.sep, sys.prefix, 'lib'))
=======
  paths.append(path.join(path.sep, sys.prefix, 'lib', 'pygeode'))
  paths.append(path.join(path.sep, sys.prefix, 'lib'))
  # Search in linux system paths
  paths.append(path.join(path.sep, 'usr', 'lib', 'pygeode'))
  paths.append(path.join(path.sep, 'usr', 'local', 'lib', 'pygeode'))
>>>>>>> 989767c4
  # Search LD_LIBRARY_PATH
  paths += [d for d in os.environ.get('LD_LIBRARY_PATH','').split(':')]
  return paths

# Get a library name
# (extends ctypes.util.find_library to include PyGeode-specific paths)
def find_library (name):
  ''' Searches for a library in the list of default paths. Returns the path
  of the first instance found if one is found, otherwise returns None. '''
  from ctypes.util import find_library
  from glob import glob
  import os
  from os import path
  import pygeode

  if '/' in name:
    dir, name = name.rsplit('/',1)
  else:
    dir = ''

  exts = ['.so', '.dll', '.dylib']
  paths = get_library_paths()

  # Return first match
  for libpath in paths:
    for e in exts:
      libnames = glob(path.join(libpath, dir, 'lib' + name + e))
      if len(libnames) > 0: return libnames[0]

  # Search using ctypes find_library
  libname = find_library(name)
  if libname is not None: return libname

  return None

# old code - but might need later?
#  # Try using LD_LIBRARY_PATH???
#  # Why doesn't ctypes respect LD_LIBRARY_PATH?  Why must we force it like this??
#  if not exists(name):
#    dir=os.environ.get('LD_LIBRARY_PATH','')
#    libname = dir + '/lib' + name + '.so'
#    if exists(libname): name = libname


# Load a dynamic library
# Global = Use a global name space so inter-library dependencies can be resolved
def load_lib (name, Global=False):
# {{{
  from ctypes import CDLL, RTLD_GLOBAL, RTLD_LOCAL
  import os

#  # If we have a library in the current directory, prepend it with './'
#  if exists(name) and '/' not in name: name = './' + name
  libname = find_library (name)
  assert libname is not None, "can't find library '%s'"%name
#  print "debug: '%s' => '%s'"%(name, libname)

  mode = RTLD_GLOBAL if Global==True else RTLD_LOCAL
  return CDLL(libname, mode=mode)
# }}}<|MERGE_RESOLUTION|>--- conflicted
+++ resolved
@@ -9,15 +9,11 @@
   # Search in PyGeode directory
   paths = [p for p in pygeode.__path__]
   # Search relative to python install prefix
-<<<<<<< HEAD
-  paths.append(path.join(path.sep, sys.prefix, 'lib'))
-=======
   paths.append(path.join(path.sep, sys.prefix, 'lib', 'pygeode'))
   paths.append(path.join(path.sep, sys.prefix, 'lib'))
   # Search in linux system paths
   paths.append(path.join(path.sep, 'usr', 'lib', 'pygeode'))
   paths.append(path.join(path.sep, 'usr', 'local', 'lib', 'pygeode'))
->>>>>>> 989767c4
   # Search LD_LIBRARY_PATH
   paths += [d for d in os.environ.get('LD_LIBRARY_PATH','').split(':')]
   return paths
