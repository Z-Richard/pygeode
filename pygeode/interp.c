--- conflicted
+++ resolved
@@ -77,25 +77,17 @@
 
   for (n = 0; n < narrays; n++) {
     // Search for nans, resort if necessary
-    //printf("Array %d (omit_nm = %d): ", n, omit_nm);
     for (i = start, j = 0; i != end; i += step) {
-<<<<<<< HEAD
-      if (isfinite(yin[i])) {
-=======
       if (isfinite(yin[i]) && isfinite(xin[i])) {
         // !!! Omit non-monotonic bits if flag is set
         if (omit_nm && j > 0 && xin[i] < local_xin[j - 1]) {
-          //printf("Omitting %f", xin[i]);
           continue;
         }
->>>>>>> e4821837
         local_xin[j] = xin[i];
         local_yin[j] = yin[i];
-        //printf("%f, ", local_xin[j]);
         j++;
       }
     }
-    //printf("\n");
 
     // Save extremal points for extrapolation
     xmin = local_xin[0];
