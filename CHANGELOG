--- conflicted
+++ resolved
@@ -1,4 +1,3 @@
-<<<<<<< HEAD
 1.0.0 - UNRELEASED
 
   General updates to the code:
@@ -26,11 +25,10 @@
   Updates to the formats.cfmeta module:
   - Better detection and handling of (malformed) time axes.
 
-=======
+
 0.7.3 - 2014/01/13
   - Add support for more netcdf data types (issue 54).
   - Minor bugfix for ufunc (var name was not being set properly).
->>>>>>> 04fa6663
 
 0.7.2 - 2013/09/16
   - Fix ufunc operators dropping metadata (issue 39).
