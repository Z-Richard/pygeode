<<<<<<< HEAD
1.1.0 - UNRELEASED
  - Added an option to disable lazy array evaluation, for cases where this
    feature gets in the way.
=======
1.0.1 - 2014/07/09
 - Fixed small colourbar bug.
 - In multifile, allow for case where files are passed in as a tuple.
 - Allow showvar() to work without basemap installed.
>>>>>>> a99cf324

1.0.0 - 2014/04/14

  General updates to the code:
  - Converted C shared libraries to Python extension modules, to improve
    portability of the package.
  - New top-level "open" and "save" commands, which guess the appropriate file
    format to use.

  Updates to Var class:
  - Change the behaviour of Var.__getitem__, so that degenerate axes are
    removed.  This brings our array slicing behaviour closer to numpy.

  Updates to axis module:
  - For axes, added in a tolerance autodetection for closeness of matches,
    based on spacing in axis.
  - New functions "regularlat" & "regularlon" to create regularly spaced
    latitude and longitude axes.

  New modules:
  - New 'spectral' module, which defines a Spectral axis.

  Updates to the plot module:
  - Can output to PDF.
  - Improved support for Basemap.
  - Support for scatter plots, quiver plots, and significance masks.
  - Various usability improvements

  Updates to the old (v1) plot module:
  - Added hatching option for old significance mask.

  Updates to the stats module:
  - Added option to scale effective degrees of freedom in regress().
  - Regress now takes a comma-separated string to specify outputs, like EOF.
  - New function "multiple_regress" - code to do multiple linear regression.

  Updates to the reduce module:
  - Added argmin() operator.

  Updates to the ufunc module:
  - We now keep the original variable name if we're doing an arithmetic scalar
    operation on the variable.

  Updates to the formats.cfmeta module:
  - Better detection and handling of (malformed) time axes.

  Bug fixes:
  - Correct portability issue with timeaxiscore module; also improved its error 
    reporting.
  - Fixed issue with concatenating along dummy axis.
  - Fixed issue with "smooth" module (issue 44), and changed the smooth
    interface a bit to make it easier to use your own kernels.


0.7.3 - 2014/01/13
  - Add support for more netcdf data types (issue 54).
  - Minor bugfix for ufunc (var name was not being set properly).

0.7.2 - 2013/09/16
  - Fix ufunc operators dropping metadata (issue 39).

0.7.1 - 2013/06/05
  - Fix missing header message in progress bars (issue 33).
  - Fix axis values being overwritten in plotvar (issue 36).

0.7.0 - 2012/08/17

  Updates to Var and Axis classes:
  - Vars now have a 'units' attribute
  - Vars and Axes now have a 'plotatts' dictionary, which contains all plotting 
    parameters.  Some possible keys are:
      plottitle   - The title to use for plots of this variable (or the axis
                    label, if this is an Axis)
      plotname    - A shorter title, used for axis labels.
      plotunits   - The units of the variable (overrides the 'units' attribute
                    of the variable).
      plotscale   - The type of scaling to apply to the values, either 'linear'
                    or 'log'.
      plotorder   - The direction to plot the axis coordinates.  1 = away from
                    origin, -1 = towards origin.
      formatstr   - A special string for formatting the values on axis ticks
                    and plot titles.
      scalefactor - unit conversion, to get values in the plotunits
      offset      - unit conversion, to get values in the plotunits
  - Auto-completion of axis & variable members of Var and Dataset objects
    (works in ipython).  These members are also listed in dir() calls now.

  Updates to the plot module:
  - Added 'every' keyword to plotquiver() to thin the vector field, implemented 
    lblx, lbly kwargs.
  - In plotsigmask(), added "alpha" kwarg to control alpha value of mask
  - Keyword arguments "scaleAx", "scaleX", "scaleY" control scaling the values
    by one of the axis coordinates.  This preserves integrals under a
    logarithmic axis.
  - added log10-scaling of 2D field values with new kwarg 'logVal'
  - apply scalefactor and offset from plotatts, if they're defined.  Only
    triggers if var.plotatts['plotunits'] is different from var.units.
  - disable anti-aliasing in 2D plots.  In some versions of matplotlib (e.g.
    the one shipped with Ubuntu 11.10), antialiasing causes annoying gaps
    between polygons in various plots (contourf, pcolor, etc.).
  - Created a more modularized set of plotting routines.  This gives greater
    control over the construction of the plots, e.g. for publication.  The old
    'plotvar' routine is still available for cases where the automatic
    formatting is good enough.

  Updates to the stats module:
  - Added some t test code:
      difference(X, Y) - Calculates difference between the mean values of X
                         and Y averaged over the dimensions specified by axes.
                         Returns X - Y, p values, confidence intervals, and
                         degrees of freedom.
      isnonzero(X)     - Determines if X is non-zero, assuming X is normally
                         distributed.  Returns mean of X along axes, p value,
                         and confidence interval.
  - Updated regress() to work on arbitrary axes
  - can now specify which axes to correlate()
  - correlate() now works with NaN values.

  Updates to the timeutils module:
  - Lag variable for lagged correlations
  - Moved _uniquify, modify, reltime, delta, wrapdate, and date_diff from
    timeaxis module to timeutils module.
  - New operator removeleapyears() to convert a standard time axis to a 365-day
    or 360-day axis.
  - New operator splittimeaxis() to split a time axis into 2 dimensions (e.g.
    year, day-of-year).
  - New function conform_values() to make 2 time axes have the same units and
    start date.
  - New operator jointimeaxes() to convert a 2D time representation (e.g. year,
    day-of-year) to a single time axis.

  Other updates:
  - Interpolation now is nan-aware and can extrapolate linearly.  By default,
    no extrapolation is done (gives NaNs outside the data range).
  - Improved compatibility with newer versions of the progressbar package.
  - In concat module, allow the concatenation axis to be specified by the user,
    so it doesn't have to be guessed.
  - Added argmax() operator (works on one dimension)
  - In composite operator, events that extend past the edge of the data now are
    filled with NaNs
  - Improved handling of endpoints in the 'smooth' operator.


0.6.3 - 2012/08/16
  - Fix bug with NaN-friendly reductions (nansum,nanmean,nanmin,nanmax).  They
    were crashing when doing a full reduction to a scalar.
    See issue 32 - http://code.google.com/p/pygeode/issues/detail?id=32

0.6.2 - 2012/06/15
  - Backported fix for year=0 infinite loop in timeaxis.
  - Fix issue 28 (http://code.google.com/p/pygeode/issues/detail?id=28)
  - Backported more robust handling of time axis in cfmeta module.

0.6.1 - 2011/11/23
  - Fix issue 23 (http://code.google.com/p/pygeode/issues/detail?id=23)
  - Fix issue 25 (http://code.google.com/p/pygeode/issues/detail?id=25)
  - Don't abort on missing 'A' and 'B' coefficients when loading netcdf files
    with hybrid vertical coordinates.

0.6.0 - 2011/08/11
  - Initial stable release<|MERGE_RESOLUTION|>--- conflicted
+++ resolved
@@ -1,13 +1,11 @@
-<<<<<<< HEAD
 1.1.0 - UNRELEASED
   - Added an option to disable lazy array evaluation, for cases where this
     feature gets in the way.
-=======
+
 1.0.1 - 2014/07/09
  - Fixed small colourbar bug.
  - In multifile, allow for case where files are passed in as a tuple.
  - Allow showvar() to work without basemap installed.
->>>>>>> a99cf324
 
 1.0.0 - 2014/04/14
 
