--- conflicted
+++ resolved
@@ -1,12 +1,8 @@
-<<<<<<< HEAD
 1.1.0 - UNRELEASED
   - Added an option to disable lazy array evaluation, for cases where this
     feature gets in the way.
 
-1.0.0 - UNRELEASED
-=======
 1.0.0 - 2014/04/14
->>>>>>> 0e94da38
 
   General updates to the code:
   - Converted C shared libraries to Python extension modules, to improve
